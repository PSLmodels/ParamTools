name: paramtools-dev
channels:
  - conda-forge
dependencies:
  - "marshmallow>=3.0.0"
  - "numpy>=1.13"
  - "python-dateutil>=2.8.0"
  - "pytest>=6.0.0"
  - fsspec
  - s3fs # required for tests but not most usage.
  - gcsfs # required for tests but not most usage.
<<<<<<< HEAD
  - requests
  - aiohttp
=======
  - requests # required for tests but not most usage.
  - aiohttp # required for tests but not most usage.
>>>>>>> f4a945a5
  - pip
  - pip:
      - pre-commit
      - black
      - flake8<|MERGE_RESOLUTION|>--- conflicted
+++ resolved
@@ -9,13 +9,8 @@
   - fsspec
   - s3fs # required for tests but not most usage.
   - gcsfs # required for tests but not most usage.
-<<<<<<< HEAD
-  - requests
-  - aiohttp
-=======
   - requests # required for tests but not most usage.
   - aiohttp # required for tests but not most usage.
->>>>>>> f4a945a5
   - pip
   - pip:
       - pre-commit
