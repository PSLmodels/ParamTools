from typing import List
from paramtools.typing import ValueObject
import datetime

import numpy as np
<<<<<<< HEAD
from marshmallow import (
    validate as ma_validate,
    ValidationError,
    fields as ma_fields,
)
=======
import marshmallow as ma
>>>>>>> 6ff4fffa

from paramtools import utils


<<<<<<< HEAD
class When(ma_validate.Validator):
    def __init__(
        self,
        is_val,
        when_vos: List[ValueObject],
        then_validators: List[ma_validate.Validator],
        otherwise_validators: List[ma_validate.Validator],
    ):
        self.is_val = is_val
        self.when_vos = when_vos
        self.then_validators = then_validators
        self.otherwise_validators = otherwise_validators

    def __call__(self, value, is_value_object=False):
        if value is None:
            return value
        if not is_value_object:
            value = {"value": value}
        for vo in self.when_vos:
            if vo["value"] == self.is_val:
                for validator in self.then_validators:
                    validator(value, is_value_object=True)
            else:
                for validator in self.otherwise_validators:
                    validator(value, is_value_object=True)

    def grid(self):
        """
        Just return grid of first validator. It's unlikely that
        there will be multiple.
        """
        return self.then_validators[0].grid()


class Range(ma_validate.Range):
=======
class ValidationError(ma.ValidationError):
    def __init__(self, *args, level=None, **kwargs):
        self.level = level or "error"
        super().__init__(*args, **kwargs)


class Range(ma.validate.Range):
>>>>>>> 6ff4fffa
    """
    Implements "range" :ref:`spec:Validator object`.
    """

    error = ""

    def __init__(
        self,
        min=None,
        max=None,
        min_vo=None,
        max_vo=None,
        error_min=None,
        error_max=None,
        step=None,
        level=None,
    ):
        if min is not None:
            self.min = [{"value": min}]
        else:
            self.min = min_vo
        if max is not None:
            self.max = [{"value": max}]
        else:
            self.max = max_vo

        self.error_min = error_min
        self.error_max = error_max
        self.step = step or 1  # default to 1

        self.min_inclusive = None
        self.max_inclusive = None
        self.level = level or "error"

    def __call__(self, value, is_value_object=False):
        """
        This is the method that marshmallow calls by default. is_value_object
        validation goes straight to validate_value_objects.
        """
        if value is None:
            return value
        if not is_value_object:
            value = {"value": value}
        return self.validate_value_objects(value)

    def validate_value_objects(self, value):
        if value["value"] is None:
            return None
        msgs = []
        if self.min is not None:
            for min_vo in self.min:
                if np.any(np.array(value["value"]) < min_vo["value"]):
                    msgs.append(
                        (self.error_min or self.message_min).format(
                            input=value["value"],
                            min=min_vo["value"],
                            min_op="less than",
                            labels=utils.make_label_str(value),
                            oth_labels=utils.make_label_str(min_vo),
                        )
                    )
        if self.max is not None:
            for max_vo in self.max:
                if np.any(np.array(value["value"]) > max_vo["value"]):
                    msgs.append(
                        (self.error_max or self.message_max).format(
                            input=value["value"],
                            max=max_vo["value"],
                            max_op="greater than",
                            labels=utils.make_label_str(value),
                            oth_labels=utils.make_label_str(max_vo),
                        )
                    )
        if msgs:
            raise ValidationError(
                msgs if len(msgs) > 1 else msgs[0], level=self.level
            )
        return value

    def grid(self):
        # make np.arange inclusive.
        max_ = self.max[0]["value"] + self.step
        arr = np.arange(self.min[0]["value"], max_, self.step)
        return arr[arr <= self.max[0]["value"]].tolist()


class DateRange(Range):
    """
    Implements "date_range" :ref:`spec:Validator object`.
    Behaves like ``Range``, except values are ensured to be
    ``datetime.date`` type and ``grid`` has special logic for dates.
    """

    def __init__(
        self,
        min=None,
        max=None,
        min_vo=None,
        max_vo=None,
        error_min=None,
        error_max=None,
        step=None,
        level=None,
    ):
        if min is not None:
            self.min = [{"value": self.safe_deserialize(min)}]
        elif min_vo is not None:
            self.min = [
                dict(vo, **{"value": self.safe_deserialize(vo["value"])})
                for vo in min_vo
            ]
        else:
            self.min = None

        if max is not None:
            self.max = [{"value": self.safe_deserialize(max)}]
        elif max_vo is not None:
            self.max = [
                dict(vo, **{"value": self.safe_deserialize(vo["value"])})
                for vo in max_vo
            ]
        else:
            self.max = None

        self.error_min = error_min
        self.error_max = error_max

        if step is None:
            # set to to default step.
            step = {"days": 1}
        # check against allowed args:
        # https://docs.python.org/3/library/datetime.html#datetime.timedelta
        timedelta_args = {
            "days",
            "seconds",
            "microseconds",
            "milliseconds",
            "minutes",
            "hours",
            "weeks",
        }
        assert len(set(step.keys()) - timedelta_args) == 0
        self.step = datetime.timedelta(**step)

        self.level = level or "error"

    def safe_deserialize(self, date):
        if isinstance(date, datetime.date):
            return date
        else:
<<<<<<< HEAD
            return ma_fields.Date()._deserialize(date, None, None)
=======
            return ma.fields.Date()._deserialize(date, None, None)
>>>>>>> 6ff4fffa

    def grid(self):
        # make np.arange inclusive.
        max_ = self.max[0]["value"] + self.step
        arr = np.arange(
            self.min[0]["value"], max_, self.step, dtype=datetime.date
        )
        return arr[arr <= self.max[0]["value"]].tolist()


<<<<<<< HEAD
class OneOf(ma_validate.OneOf):
=======
class OneOf(ma.validate.OneOf):
>>>>>>> 6ff4fffa
    """
    Implements "choice" :ref:`spec:Validator object`.
    """

    default_message = "Input {input} must be one of {choices}"

    def __init__(self, *args, level=None, **kwargs):
        self.level = level or "error"
        super().__init__(*args, **kwargs)

    def __call__(self, value, is_value_object=False):
        if value is None:
            return value
        if not is_value_object:
            vo = {"value": value}
        else:
            vo = value
        if vo["value"] is None:
            return None
        if not isinstance(vo["value"], list):
            vos = {"value": [vo["value"]]}
        else:
            vos = {"value": utils.ravel(vo["value"])}
        for vo in vos["value"]:
            try:
                if vo not in self.choices:
                    raise ValidationError(
                        self._format_error(vo), level=self.level
                    )
            except TypeError:
                raise ValidationError(self._format_error(vo), level=self.level)
        return value

    def grid(self):
        return self.choices<|MERGE_RESOLUTION|>--- conflicted
+++ resolved
@@ -3,27 +3,24 @@
 import datetime
 
 import numpy as np
-<<<<<<< HEAD
-from marshmallow import (
-    validate as ma_validate,
-    ValidationError,
-    fields as ma_fields,
-)
-=======
 import marshmallow as ma
->>>>>>> 6ff4fffa
 
 from paramtools import utils
 
 
-<<<<<<< HEAD
-class When(ma_validate.Validator):
+class ValidationError(ma.ValidationError):
+    def __init__(self, *args, level=None, **kwargs):
+        self.level = level or "error"
+        super().__init__(*args, **kwargs)
+
+
+class When(ma.validate.Validator):
     def __init__(
         self,
         is_val,
         when_vos: List[ValueObject],
-        then_validators: List[ma_validate.Validator],
-        otherwise_validators: List[ma_validate.Validator],
+        then_validators: List[ma.validate.Validator],
+        otherwise_validators: List[ma.validate.Validator],
     ):
         self.is_val = is_val
         self.when_vos = when_vos
@@ -51,16 +48,7 @@
         return self.then_validators[0].grid()
 
 
-class Range(ma_validate.Range):
-=======
-class ValidationError(ma.ValidationError):
-    def __init__(self, *args, level=None, **kwargs):
-        self.level = level or "error"
-        super().__init__(*args, **kwargs)
-
-
 class Range(ma.validate.Range):
->>>>>>> 6ff4fffa
     """
     Implements "range" :ref:`spec:Validator object`.
     """
@@ -211,11 +199,7 @@
         if isinstance(date, datetime.date):
             return date
         else:
-<<<<<<< HEAD
-            return ma_fields.Date()._deserialize(date, None, None)
-=======
             return ma.fields.Date()._deserialize(date, None, None)
->>>>>>> 6ff4fffa
 
     def grid(self):
         # make np.arange inclusive.
@@ -226,11 +210,7 @@
         return arr[arr <= self.max[0]["value"]].tolist()
 
 
-<<<<<<< HEAD
-class OneOf(ma_validate.OneOf):
-=======
 class OneOf(ma.validate.OneOf):
->>>>>>> 6ff4fffa
     """
     Implements "choice" :ref:`spec:Validator object`.
     """
