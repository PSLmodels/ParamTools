import copy
import os
import json
import itertools
import warnings
from collections import OrderedDict, defaultdict
from functools import reduce
from typing import Optional, Dict, List, Any

import numpy as np
from marshmallow import ValidationError as MarshmallowValidationError

from paramtools.schema_factory import SchemaFactory
from paramtools import utils
<<<<<<< HEAD
from paramtools.tree import Tree
from paramtools.select import select_eq, select_gt_ix, select_gt
=======
from paramtools.schema import ParamToolsSchema
from paramtools.select import select_eq, select_ne, select_gt_ix, select_gt
>>>>>>> f6992c12
from paramtools.typing import ValueObject
from paramtools.exceptions import (
    SparseValueObjectsException,
    ValidationError,
    InconsistentLabelsException,
    collision_list,
    ParameterNameCollisionException,
)


class Parameters:
    defaults = None
    field_map: Dict = {}
    array_first: bool = False
    label_to_extend: str = None
    uses_extend_func: bool = False
    index_rates: Dict = {}

    def __init__(
        self,
        initial_state: Optional[dict] = None,
        array_first: Optional[bool] = False,
        label_to_extend: str = None,
        uses_extend_func: bool = False,
        index_rates: Optional[dict] = None,
    ):
        schemafactory = SchemaFactory(self.defaults, self.field_map)
        (
            self._defaults_schema,
            self._validator_schema,
            self._schema,
            self._data,
        ) = schemafactory.schemas()
        self.label_validators = schemafactory.label_validators
        self._stateless_label_grid = OrderedDict(
            [(name, v.grid()) for name, v in self.label_validators.items()]
        )
        self.label_grid = copy.deepcopy(self._stateless_label_grid)
        self._validator_schema.context["spec"] = self
        self._errors = {}
        self._state = initial_state or {}
        self._search_trees = {}
        self.index_rates = index_rates or self.index_rates

        # set actions in order of importance:
        # __init__ arg: most important
        # class attribute: middle importance
        # schema action: least important
        # default value if three above are not specified.
        actions = [
            ("array_first", array_first, False),
            ("label_to_extend", label_to_extend, None),
            ("uses_extend_func", uses_extend_func, False),
        ]
        schema_actions = self._schema.get("actions", {})
        for name, init_value, default in actions:
            user_vals = [
                init_value,
                getattr(self, name),
                schema_actions.get(name),
            ]
            for value in user_vals:
                if value != default and value is not None:
                    setattr(self, name, value)
                    break

        if self.label_to_extend:
            prev_array_first = self.array_first
            self.array_first = False
            self.set_state()
            self.extend()
            if prev_array_first:
                self.array_first = True
                self.set_state()
        else:
            self.set_state()

        if "actions" not in self._schema:
            self._schema["actions"] = {}
        self._schema["actions"].update(self.actions)

    def set_state(self, **labels):
        """
        Sets state for the Parameters instance. The state, label_grid, and
        parameter attributes are all updated with the new state.

        Raises:
            ValidationError if the labels kwargs contain labels that are not
                specified in schema.json or if the label values fail the
                validator set for the corresponding label in schema.json.
        """

        self._set_state(**labels)

    def clear_state(self):
        """
        Reset the state of the Parameters instance.
        """
        self._state = {}
        self.label_grid = copy.deepcopy(self._stateless_label_grid)
        self.set_state()

    def view_state(self):
        """
        Access the label state of the ``Parameters`` instance.
        """
        return self._state

    def read_params(self, params_or_path):
        if isinstance(params_or_path, str) and os.path.exists(params_or_path):
            params = utils.read_json(params_or_path)
        elif isinstance(params_or_path, str):
            params = json.loads(params_or_path)
        elif isinstance(params_or_path, dict):
            params = params_or_path
        else:
            raise ValueError("params_or_path is not dict or file path")
        return params

    def adjust(self, params_or_path, raise_errors=True, extend_adj=True):
        """
        Deserialize and validate parameter adjustments. `params_or_path`
        can be a file path or a `dict` that has not been fully deserialized.
        The adjusted values replace the current values stored in the
        corresponding parameter attributes. This simply calls a private
        method `_adjust` to do the upate. Creating this layer on top of
        `_adjust` makes it easy to subclass Parameters and implement custom
        `adjust` methods.

        Returns: parsed, validated parameters.

        Raises:
            marshmallow.exceptions.ValidationError if data is not valid.

            ParameterUpdateException if label values do not match at
                least one existing value item's corresponding label values.
        """
        return self._adjust(
            params_or_path, raise_errors=raise_errors, extend_adj=extend_adj
        )

    def _adjust(self, params_or_path, raise_errors=True, extend_adj=True):
        """
        Internal method for performing adjustments.
        """
        params = self.read_params(params_or_path)

        # Validate user adjustments.
        parsed_params = {}
        try:
            parsed_params = self._validator_schema.load(params)
        except MarshmallowValidationError as ve:
            self._parse_errors(ve, params)

        if not self._errors:
            if self.label_to_extend is not None and extend_adj:
                extend_grid = self._stateless_label_grid[self.label_to_extend]
                to_delete = defaultdict(list)
                backup = {}
                for param, vos in parsed_params.items():
                    for vo in utils.grid_sort(
                        vos, self.label_to_extend, extend_grid
                    ):
                        if self.label_to_extend in vo:
                            if (
                                vo[self.label_to_extend]
                                not in self.label_grid[self.label_to_extend]
                            ):
                                msg = (
                                    f"{param}[{self.label_to_extend}={vo[self.label_to_extend]}] "
                                    f"is not active in the current state: "
                                    f"{self.label_to_extend}= "
                                    f"{self.label_grid[self.label_to_extend]}."
                                )
                                warnings.warn(msg)
                            gt = select_gt_ix(
                                self._data[param]["value"],
                                True,
                                {
                                    self.label_to_extend: vo[
                                        self.label_to_extend
                                    ]
                                },
                                extend_grid,
                                tree=self._search_trees.get(param),
                            )
                            eq = select_eq(
                                gt,
                                True,
                                utils.filter_labels(
                                    vo, drop=[self.label_to_extend, "value"]
                                ),
                            )
                            to_delete[param] += [
                                dict(td, **{"value": None}) for td in eq
                            ]
                    # make copy of value objects since they
                    # are about to be modified
                    backup[param] = copy.deepcopy(self._data[param]["value"])
                try:
                    array_first = self.array_first
                    self.array_first = False

                    # delete params that will be overwritten out by extend.
                    self._adjust(
                        to_delete, extend_adj=False, raise_errors=True
                    )

                    # set user adjustments.
                    self._adjust(
                        parsed_params, extend_adj=False, raise_errors=True
                    )
                    self.extend(params=parsed_params.keys(), raise_errors=True)
                except ValidationError:
                    for param in backup:
                        self._data[param]["value"] = backup[param]
                finally:
                    self.array_first = array_first
            else:
                for param, value in parsed_params.items():
                    self._update_param(param, value)

        self._validator_schema.context["spec"] = self

        if raise_errors and self._errors:
            raise self.validation_error

        # Update attrs for params that were adjusted.
        self._set_state(params=parsed_params.keys())

        return parsed_params

    @property
    def errors(self):
        new_errors = {}
        if self._errors:
            for param, messages in self._errors["messages"].items():
                new_errors[param] = utils.ravel(messages)
        return new_errors

    @property
    def validation_error(self):
        return ValidationError(
            self._errors["messages"], self._errors["labels"]
        )

    @property
    def actions(self):
        return {
            "array_first": self.array_first,
            "label_to_extend": self.label_to_extend,
            "uses_extend_func": self.uses_extend_func,
        }

    def dump(self):
        """
        Dump a representation of this instance to JSON. This makes it
        possible to load this instance's data after sending the data
        across the wire or from another programming language. The
        dumped values will be queried using this instance's state.
        """
        spec = self.specification(
            meta_data=True, include_empty=True, serializable=True
        )
        schema = ParamToolsSchema().dump(self._schema)
        return {**spec, **{"schema": schema}}

    def specification(
        self,
        use_state=True,
        meta_data=False,
        include_empty=False,
        serializable=False,
        **labels,
    ):
        """
        Query value(s) of all parameters along labels specified in
        `labels`.

        Parameters:
            - use_state: If true, use the instance's state for the select operation.
            - meta_data: If true, include information like the parameter
                description and title.
            - include_empty: If true, include parameters that do not meet the label query.
            - serializable: If true, return data that is compatible with `json.dumps`.

        Returns: serialized data of shape
            {"param_name": [{"value": val, "label0": ..., }], ...}
        """
        if use_state:
            labels.update(self._state)

        all_params = OrderedDict()
        for param in self._validator_schema.fields:
            result = self.select_eq(param, False, **labels)
            if result or include_empty:
                if meta_data:
                    param_data = self._data[param]
                    result = dict(param_data, **{"value": result})
                # Add "value" key to match marshmallow schema format.
                elif serializable:
                    result = {"value": result}
                all_params[param] = result
        if serializable:
            ser = self._defaults_schema.dump(all_params)
            # Unpack the values after serialization if meta_data not specified.
            if not meta_data:
                ser = {param: value["value"] for param, value in ser.items()}
            return ser
        else:
            return all_params

    def to_array(self, param):
        """
        Convert a Value object to an n-labelal array. The list of Value
        objects must span the specified parameter space. The parameter space
        is defined by inspecting the label validators in schema.json
        and the state attribute of the Parameters instance.

        Returns: n-labelal NumPy array.

        Raises:
            InconsistentLabelsException: Value objects do not have consistent
                labels.
            SparseValueObjectsException: Value object does not span the
                entire space specified by the Order object.
        """
        value_items = self.select_eq(param, False, **self._state)
        if not value_items:
            return np.array([])
        label_order, value_order = self._resolve_order(param, value_items)
        shape = []
        for label in label_order:
            shape.append(len(value_order[label]))
        shape = tuple(shape)
        arr = np.empty(shape, dtype=self._numpy_type(param))
        # Compare len value items with the expected length if they are full.
        # In the futute, sparse objects should be supported by filling in the
        # unspecified labels.
        if not shape:
            exp_full_shape = 1
        else:
            exp_full_shape = reduce(lambda x, y: x * y, shape)
        if len(value_items) != exp_full_shape:
            # maintains label value order over value objects.
            exp_grid = list(itertools.product(*value_order.values()))
            # preserve label value order for each value object by
            # iterating over label_order.
            actual = set(
                [tuple(vo[d] for d in label_order) for vo in value_items]
            )
            missing = "\n\t".join(
                [str(d) for d in exp_grid if d not in actual]
            )
            raise SparseValueObjectsException(
                f"The Value objects for {param} do not span the specified "
                f"parameter space. Missing combinations:\n\t{missing}"
            )

        def list_2_tuple(x):
            return tuple(x) if isinstance(x, list) else x

        for vi in value_items:
            # ix stores the indices of `arr` that need to be filled in.
            ix = [[] for i in range(len(label_order))]
            for label_pos, label_name in enumerate(label_order):
                # assume value_items is dense in the sense that it spans
                # the label space.
                ix[label_pos].append(
                    value_order[label_name].index(vi[label_name])
                )
            ix = tuple(map(list_2_tuple, ix))
            arr[ix] = vi["value"]
        return arr

    def from_array(self, param, array=None):
        """
        Convert NumPy array to a Value object.

        Returns:
            Value object (shape: [{"value": val, labels:...}])

        Raises:
            InconsistentLabelsException: Value objects do not have consistent
                labels.
        """
        if array is None:
            array = getattr(self, param)
            if not isinstance(array, np.ndarray):
                raise TypeError(
                    "A NumPy Ndarray should be passed to this method "
                    "or the instance attribute should be an array."
                )
        value_items = self.select_eq(param, False, **self._state)
        label_order, value_order = self._resolve_order(param, value_items)
        label_values = itertools.product(*value_order.values())
        label_indices = itertools.product(
            *map(lambda x: range(len(x)), value_order.values())
        )
        value_items = []
        for dv, di in zip(label_values, label_indices):
            vi = {label_order[j]: dv[j] for j in range(len(dv))}
            vi["value"] = array[di]
            value_items.append(vi)
        return value_items

    def extend(
        self,
        label_to_extend=None,
        label_to_extend_values=None,
        params=None,
        raise_errors=True,
    ):
        """
        Extend parameters along label_to_extend.

        Raises:
            InconsistentLabelsException: Value objects do not have consistent
                labels.
        """
        if label_to_extend is None:
            label_to_extend = self.label_to_extend

        spec = self.specification(meta_data=True)
        if params is not None:
            spec = {
                param: self._data[param]
                for param, data in spec.items()
                if param in params
            }
        extend_grid = (
            label_to_extend_values
            or self._stateless_label_grid[label_to_extend]
        )
        adjustment = defaultdict(list)
        for param, data in spec.items():
            if not any(label_to_extend in vo for vo in data["value"]):
                continue
            extended_vos = set()
            for vo in sorted(
                data["value"],
                key=lambda val: extend_grid.index(val[label_to_extend]),
            ):
                hashable_vo = utils.hashable_value_object(vo)
                if hashable_vo in extended_vos:
                    continue
                else:
                    extended_vos.add(hashable_vo)
                gt = select_gt_ix(
                    self._data[param]["value"],
                    False,
                    {label_to_extend: vo[label_to_extend]},
                    extend_grid,
                    tree=self._search_trees.get(param),
                )
                eq = select_eq(
                    gt,
                    False,
                    utils.filter_labels(vo, drop=["value", label_to_extend]),
                )
                extended_vos.update(map(utils.hashable_value_object, eq))
                eq += [vo]

                defined_vals = {eq_vo[label_to_extend] for eq_vo in eq}

                missing_vals = sorted(
                    set(extend_grid) - defined_vals,
                    key=lambda val: extend_grid.index(val),
                )

                if not missing_vals:
                    continue

                extended = defaultdict(list)

                for val in missing_vals:
                    eg_ix = extend_grid.index(val)
                    if eg_ix == 0:
                        first_defined_value = min(
                            defined_vals,
                            key=lambda val: extend_grid.index(val),
                        )
                        value_objects = select_eq(
                            eq, True, {label_to_extend: first_defined_value}
                        )
                    elif extend_grid[eg_ix - 1] in extended:
                        value_objects = extended.pop(extend_grid[eg_ix - 1])
                    else:
                        prev_defined_value = extend_grid[eg_ix - 1]
                        value_objects = select_eq(
                            eq, True, {label_to_extend: prev_defined_value}
                        )
                    # In practice, value_objects has length one.
                    # Theoretically, there could be multiple if the inital value
                    # object had less labels than later value objects and thus
                    # matched multiple value objects.
                    for value_object in value_objects:
                        ext = dict(value_object, **{label_to_extend: val})
                        ext = self.extend_func(
                            param,
                            ext,
                            value_object,
                            extend_grid,
                            label_to_extend,
                        )
                        extended_vos.add(
                            utils.hashable_value_object(value_object)
                        )
                        extended[val].append(ext)
                        adjustment[param].append(ext)
        # Ensure that the adjust method of paramtools.Parameter is used
        # in case the child class also implements adjust.
        self._adjust(adjustment, extend_adj=False, raise_errors=raise_errors)

    def extend_func(
        self,
        param: str,
        extend_vo: ValueObject,
        known_vo: ValueObject,
        extend_grid: List,
        label_to_extend: str,
    ):
        """
        Function for applying indexing rates to parameter values as they
        are extended. Projects may implement their own extend_func by
        overriding this one. Projects need to write their own indexing_rate
        method for returning the correct indexing rate for a given parameter
        and value of label_to_extend (abbreviated to lte_val).

        returns: extended_vo
        """
        if not self.uses_extend_func or not self._data[param].get(
            "indexed", False
        ):
            return extend_vo

        known_val = known_vo[label_to_extend]
        known_ix = extend_grid.index(known_val)

        toext_val = extend_vo[label_to_extend]
        toext_ix = extend_grid.index(toext_val)

        if toext_ix > known_ix:
            # grow value according to the index rate supplied by the user defined
            # self.indexing_rate method.
            v = extend_vo["value"] * (
                1 + self.get_index_rate(param, known_val)
            )
            extend_vo["value"] = np.round(v, 2) if v < 9e99 else 9e99
        else:
            # shrink value according to the index rate supplied by the user defined
            # self.indexing_rate method.
            for ix in reversed(range(toext_ix, known_ix)):
                v = (
                    extend_vo["value"]
                    * (1 + self.get_index_rate(param, extend_grid[ix])) ** -1
                )
                extend_vo["value"] = np.round(v, 2) if v < 9e99 else 9e99
        return extend_vo

    def get_index_rate(self, param: str, lte_val: Any):
        """
        Return the value of the index_rates dictionary matching the
        label to extend value, `lte_val`.
        Projects may find it convenient to override this method with their own
        `index_rate` method.
        """
        return self.index_rates[lte_val]

    def _set_state(self, params=None, **labels):
        """
        Private method for setting the state on a Parameters instance. Internal
        methods can set which params will be updated. This is helpful when a set
        of parameters are adjusted and only their attributes need to be updated.
        """
        messages = {}
        for name, values in labels.items():
            if name not in self.label_validators:
                messages[name] = f"{name} is not a valid label."
                continue
            if not isinstance(values, list):
                values = [values]
            for value in values:
                try:
                    self.label_validators[name].deserialize(value)
                except MarshmallowValidationError as ve:
                    messages[name] = str(ve)
        if messages:
            raise ValidationError(messages, labels=None)
        self._state.update(labels)
        for label_name, label_value in self._state.items():
            if not isinstance(label_value, list):
                label_value = [label_value]
            self.label_grid[label_name] = label_value
        spec = self.specification(include_empty=True, **self._state)
        if params is not None:
            spec = {param: spec[param] for param in params}
        for name, value in spec.items():
            if name in collision_list:
                raise ParameterNameCollisionException(
                    f"The paramter name, '{name}', is already used by the Parameters object."
                )
            if self.array_first:
                setattr(self, name, self.to_array(name))
            else:
                setattr(self, name, value)

    def _resolve_order(self, param, value_items):
        """
        Resolve the order of the labels and their values by
        inspecting data in the label grid values.

        The label grid for all labels is stored in the label_grid
        attribute. The labels to be used are the ones that are specified
        for each value object. Note that the labels must be specified
        _consistently_ for all value objects, i.e. none can be added or omitted
        for any value object in the list.

        Returns:
            label_order: The label order.
            value_order: The values, in order, for each label.

        Raises:
            InconsistentLabelsException: Value objects do not have consistent
                labels.
        """
        used = utils.consistent_labels(value_items)
        if used is None:
            raise InconsistentLabelsException(
                f"were added or omitted for some value object(s)."
            )
        label_order, value_order = [], {}
        for label_name, label_values in self.label_grid.items():
            if label_name in used:
                label_order.append(label_name)
                value_order[label_name] = label_values
        return label_order, value_order

    def _numpy_type(self, param):
        """
        Get the numpy type for a given parameter.
        """
        return (
            self._validator_schema.fields[param].schema.fields["value"].np_type
        )

    def select_eq(self, param, exact_match, **labels):
        return select_eq(
            self._data[param]["value"],
            exact_match,
            labels,
            tree=self._search_trees.get(param),
        )

    def select_gt(self, param, exact_match, **labels):
        return select_gt(
            self._data[param]["value"],
            exact_match,
            labels,
            tree=self._search_trees.get(param),
        )

    def _update_param(self, param, new_values):
        """
        Update the current parameter values with those specified by
        the adjustment. The values that need to be updated are chosen
        by finding all value items with label values matching the
        label values specified in the adjustment. If the value is
        set to None, then that value object will be removed.

        Note: _update_param used to raise a ParameterUpdateException if one of the new
            values did not match at least one of the current value objects. However,
            this was dropped to better support the case where the parameters are being
            extended along some label to fill the parameter space. An exception could
            be raised if a new value object contains a label that is not used in the
            current value objects for the parameter. However, it seems like it could be
            expensive to check this case, especially when a project is extending parameters.
            For now, no exceptions are raised by this method.

        """
        curr_values = self._data[param]["value"]
        if param in self._search_trees:
            curr_tree = self._search_trees[param]
        else:
            curr_tree = Tree(vos=curr_values, label_grid=self.label_grid)
        new_tree = Tree(vos=new_values, label_grid=self.label_grid)
        self._data[param]["value"] = curr_tree.update(new_tree)
        self._search_trees[param] = curr_tree

    def _parse_errors(self, ve, params):
        """
        Parse the error messages given by marshmallow.

        Marshamllow error structure:

        {
            "list_param": {
                0: {
                    "value": {
                        0: [err message for first item in value list]
                        i: [err message for i-th item in value list]
                    }
                },
                i-th value object: {
                    "value": {
                        0: [...],
                        ...
                    }
                },
            }
            "nonlist_param": {
                0: {
                    "value": [err message]
                },
                ...
            }
        }

        self._errors structure:
        {
            "messages": {
                "param": [
                    ["value": {0: [msg0, msg1, ...], other_bad_ix: ...},
                     "label0": {0: msg, ...} // if errors on label values.
                ],
                ...
            },
            "label": {
                "param": [
                    {label_name: label_value, other_label_name: other_label_value},
                    ...
                    // list indices correspond to the error messages' indices
                    // of the error messages caused by the value of this value
                    // object.
                ]
            }
        }

        """
        error_info = {
            "messages": defaultdict(dict),
            "labels": defaultdict(dict),
        }

        for pname, data in ve.messages.items():
            if pname == "_schema":
                error_info["messages"]["schema"] = [
                    f"Data format error: {data}"
                ]
                continue
            if data == ["Unknown field."]:
                error_info["messages"]["schema"] = [f"Unknown field: {pname}"]
                continue
            param_data = utils.ensure_value_object(params[pname])
            error_labels = []
            formatted_errors = []
            for ix, marshmessages in data.items():
                error_labels.append(
                    utils.filter_labels(param_data[ix], drop=["value"])
                )
                formatted_errors_ix = []
                for _, messages in marshmessages.items():
                    if messages:
                        if isinstance(messages, list):
                            formatted_errors_ix += messages
                        else:
                            for _, messagelist in messages.items():
                                formatted_errors_ix += messagelist
                formatted_errors.append(formatted_errors_ix)
            error_info["messages"][pname] = formatted_errors
            error_info["labels"][pname] = error_labels

        self._errors.update(dict(error_info))<|MERGE_RESOLUTION|>--- conflicted
+++ resolved
@@ -10,15 +10,11 @@
 import numpy as np
 from marshmallow import ValidationError as MarshmallowValidationError
 
+from paramtools import utils
+from paramtools.schema import ParamToolsSchema
 from paramtools.schema_factory import SchemaFactory
-from paramtools import utils
-<<<<<<< HEAD
+from paramtools.select import select_eq, select_gt_ix, select_gt
 from paramtools.tree import Tree
-from paramtools.select import select_eq, select_gt_ix, select_gt
-=======
-from paramtools.schema import ParamToolsSchema
-from paramtools.select import select_eq, select_ne, select_gt_ix, select_gt
->>>>>>> f6992c12
 from paramtools.typing import ValueObject
 from paramtools.exceptions import (
     SparseValueObjectsException,
