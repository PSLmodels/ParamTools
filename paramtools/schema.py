from collections import defaultdict

from marshmallow import (
    Schema,
    fields,
    validate,
    validates_schema,
    ValidationError as MarshmallowValidationError,
)

from paramtools import contrib
from paramtools import utils


class RangeSchema(Schema):
    """
    Schema for range object
    {
        "range": {"min": field, "max": field}
    }
    """

    _min = fields.Field(attribute="min", data_key="min")
    _max = fields.Field(attribute="max", data_key="max")
    level = fields.String(validate=[validate.OneOf(["warn", "error"])])


class ChoiceSchema(Schema):
    choices = fields.List(fields.Field)
    level = fields.String(validate=[validate.OneOf(["warn", "error"])])


class ValueValidatorSchema(Schema):
    """
    Schema for validation specification for each parameter value
    """

    _range = fields.Nested(
        RangeSchema(), attribute="range", data_key="range", required=False
    )
    date_range = fields.Nested(RangeSchema(), required=False)
    choice = fields.Nested(ChoiceSchema(), required=False)
    when = fields.Nested("WhenSchema", required=False)


class WhenSchema(Schema):
    param = fields.Str()
    _is = fields.Field(attribute="is", data_key="is")
    then = fields.Nested(ValueValidatorSchema())
    otherwise = fields.Nested(ValueValidatorSchema())


class BaseParamSchema(Schema):
    """
    Defines a base parameter schema. This specifies the required fields and
    their types.
    {
        "title": str,
        "description": str,
        "notes": str,
        "type": str (limited to 'int', 'float', 'bool', 'str'),
        "value": `BaseValidatorSchema`, "value" type depends on "type" key,
        "range": range schema ({"min": ..., "max": ..., "other ops": ...}),
    }

    This class is defined further by a JSON file indicating extra fields that
    are required by the implementer of the schema.
    """

    title = fields.Str(required=True)
    description = fields.Str(required=True)
    notes = fields.Str(required=False)
    _type = fields.Str(
        required=True,
        validate=validate.OneOf(
            choices=["str", "float", "int", "bool", "date"]
        ),
        attribute="type",
        data_key="type",
    )
    number_dims = fields.Integer(required=False, missing=0)
    value = fields.Field(required=True)  # will be specified later
    validators = fields.Nested(
        ValueValidatorSchema(), required=False, missing={}
    )
    indexed = fields.Boolean(required=False)


class EmptySchema(Schema):
    """
    An empty schema that is used as a base class for creating other classes via
    the `type` function
    """

    pass


class OrderedSchema(Schema):
    """
    Same as `EmptySchema`, but preserves the order of its fields.
    """

    class Meta:
        ordered = True


class ValueObject(fields.Nested):
    """
    Schema for value objects
    """

    def _deserialize(
        self, value, attr, data, partial=None, many=False, **kwargs
    ):
        if not isinstance(value, list) or (
            isinstance(value, list)
            and value
            and not isinstance(value[0], dict)
        ):
            value = [{"value": value}]
        return super()._deserialize(
            value, attr, data, partial=partial, many=many, **kwargs
        )


class BaseValidatorSchema(Schema):
    """
    Schema that validates parameter adjustments such as:
    ```
    {
        "STD": [{
            "year": 2017,
            "MARS": "single",
            "value": "3000"
        }]
    }
    ```

    Information defined for each variable on the `BaseParamSchema` is utilized
    to define this class and how it should validate its data. See
    `build_schema.SchemaBuilder` for how parameters are defined onto this
    class.
    """

    class Meta:
        ordered = True

    WRAPPER_MAP = {
        "range": "_get_range_validator",
        "date_range": "_get_range_validator",
        "choice": "_get_choice_validator",
        "when": "_get_when_validator",
    }

    def load(self, data, ignore_warnings):
        self.ignore_warnings = ignore_warnings
        try:
            return super().load(data)
        finally:
            self.ignore_warnings = False

    @validates_schema
    def validate_params(self, data, **kwargs):
        """
        Loop over all parameters defined on this class. Validate them using
        the `self.validate_param`. Errors are stored until all
        parameters have been validated. Note that all data has been
        type-validated. These methods only do range validation.
        """
        warnings = defaultdict(dict)
        errors = defaultdict(dict)
        for name, specs in data.items():
            for i, spec in enumerate(specs):
<<<<<<< HEAD
                try:
                    iserrors = self.validate_param(name, spec, data)
                except MarshmallowValidationError as mve:
                    errors_exist = True
                    errors[name][i] = {"value": mve.messages}
                else:
                    if iserrors:
                        errors_exist = True
                        errors[name][i] = {"value": iserrors}
        if errors_exist:
            raise MarshmallowValidationError(dict(errors))
=======
                _warnings, _errors = self.validate_param(name, spec, data)
                if _warnings:
                    warnings[name][i] = {"value": _warnings}
                if _errors:
                    errors[name][i] = {"value": _errors}
        if warnings and not self.ignore_warnings:
            errors["warnings"] = warnings
        if errors:
            ve = MarshmallowValidationError(dict(errors))
            raise ve
>>>>>>> 6ff4fffa

    def validate_param(self, param_name, param_spec, raw_data):
        """
        Do range validation for a parameter.
        """
        param_info = self.context["spec"]._data[param_name]
        # sort keys to guarantee order.
        validator_spec = param_info["validators"]
        validators = []
        for vname, vdata in validator_spec.items():
            validator = getattr(self, self.WRAPPER_MAP[vname])(
                vname, vdata, param_name, param_spec, raw_data
            )
            validators.append(validator)

        warnings = []
        errors = []
        for validator in validators:
            try:
                validator(param_spec, is_value_object=True)
            except contrib.validate.ValidationError as ve:
                if ve.level == "warn":
                    warnings += ve.messages
                else:
                    errors += ve.messages

        return warnings, errors

    def _get_when_validator(
        self, vname, when_dict, param_name, param_spec, raw_data
    ):
        when_param = when_dict["param"]

        if (
            when_param not in self.context["spec"]._data.keys()
            and when_param != "default"
        ):
            raise MarshmallowValidationError(
                f"'{when_param}' is not a specified parameter."
            )

        validators = []
        oth_param, when_vos = self._resolve_op_value(
            when_param, param_name, param_spec, raw_data
        )
        then_validators = []
        for vname, vdata in when_dict["then"].items():
            then_validators.append(
                getattr(self, self.WRAPPER_MAP[vname])(
                    vname, vdata, param_name, param_spec, raw_data
                )
            )
        otherwise_validators = []
        for vname, vdata in when_dict["otherwise"].items():
            validators.append(
                getattr(self, self.WRAPPER_MAP[vname])(
                    vname, vdata, param_name, param_spec, raw_data
                )
            )

        return contrib_validate.When(
            when_dict["is"], when_vos, then_validators, otherwise_validators
        )

    def _get_range_validator(
        self, vname, range_dict, param_name, param_spec, raw_data
    ):
        if vname == "range":
            range_class = contrib.validate.Range
        elif vname == "date_range":
            range_class = contrib.validate.DateRange
        else:
            raise MarshmallowValidationError(
                f"{vname} is not an allowed validator."
            )
        min_value = range_dict.get("min", None)
        if min_value is not None:
            min_oth_param, min_vos = self._resolve_op_value(
                min_value, param_name, param_spec, raw_data
            )
        max_value = range_dict.get("max", None)
        if max_value is not None:
            max_oth_param, max_vos = self._resolve_op_value(
                max_value, param_name, param_spec, raw_data
            )
        min_vos = self._sort_by_label_to_extend(min_vos)
        max_vos = self._sort_by_label_to_extend(max_vos)
        error_min = f"{param_name}{{labels}} {{input}} < min {{min}} {min_oth_param}{{oth_labels}}"
        error_max = f"{param_name}{{labels}} {{input}} > max {{max}} {max_oth_param}{{oth_labels}}"
        return range_class(
            min_vo=min_vos,
            max_vo=max_vos,
            error_min=error_min,
            error_max=error_max,
            level=range_dict.get("level"),
        )

    def _sort_by_label_to_extend(self, vos):
        label_to_extend = self.context["spec"].label_to_extend
        if label_to_extend is not None:
            label_grid = self.context["spec"]._stateless_label_grid
            extend_vals = label_grid[label_to_extend]
            return sorted(
                vos,
                key=lambda vo: (
                    extend_vals.index(vo[label_to_extend])
                    if label_to_extend in vo
                    and vo[label_to_extend] in extend_vals
                    else 9e99
                ),
            )
        else:
            return vos

    def _get_choice_validator(
        self, vname, choice_dict, param_name, param_spec, raw_data
    ):
        choices = choice_dict["choices"]
        labels = utils.make_label_str(param_spec)
        label_suffix = f" for labels {labels}" if labels else ""
        if len(choices) < 20:
            error_template = (
                '{param_name} "{input}" must be in list of choices '
                "{choices}{label_suffix}."
            )
        else:
            error_template = '{param_name} "{input}" must be in list of choices{label_suffix}.'
        error = error_template.format(
            param_name=param_name,
            labels=labels,
            input="{input}",
            choices="{choices}",
            label_suffix=label_suffix,
        )
        return contrib.validate.OneOf(
            choices, error=error, level=choice_dict.get("level")
        )

    def _resolve_op_value(self, op_value, param_name, param_spec, raw_data):
        """
        Operator values (`op_value`) are the values pointed to by the "min"
        and "max" keys. These can be values to compare against, another
        variable to compare against, or the default value of the adjusted
        variable.
        """
        if op_value in self.fields or op_value == "default":
            return self._get_comparable_value(
                op_value, param_name, param_spec, raw_data
            )
        return "", [{"value": op_value}]

    def _get_comparable_value(
        self, oth_param_name, param_name, param_spec, raw_data
    ):
        """
        Get the value that the adjusted variable will be compared against.
        Candidates are:
        - the parameter's own default value if "default" is specified
        - a reference variable's value
          - first, look in the raw adjustment data
          - second, look in the defaults data
        """
        if oth_param_name in raw_data:
            vals = raw_data[oth_param_name]
        else:
            # If comparing against the "default" value then get the current
            # value of the parameter being updated.
            if oth_param_name == "default":
                oth_param = self.context["spec"]._data[param_name]
            else:
                oth_param = self.context["spec"]._data[oth_param_name]
            vals = oth_param["value"]
        labs_to_check = {k for k in param_spec if k != "value"}
        if labs_to_check:
            res = [
                val
                for val in vals
                if all(val[k] == param_spec[k] for k in labs_to_check)
            ]
        else:
            res = vals
        return oth_param_name, res


class LabelSchema(Schema):
    _type = fields.Str(
        required=True,
        validate=validate.OneOf(
            choices=["str", "float", "int", "bool", "date"]
        ),
        attribute="type",
        data_key="type",
    )
    number_dims = fields.Integer(required=False, missing=0)
    validators = fields.Nested(
        ValueValidatorSchema(), required=False, missing={}
    )


class AdditionalMembersSchema(Schema):
    _type = fields.Str(
        required=True,
        validate=validate.OneOf(
            choices=["str", "float", "int", "bool", "date"]
        ),
        attribute="type",
        data_key="type",
    )
    number_dims = fields.Integer(required=False, missing=0)


class OperatorsSchema(Schema):
    array_first = fields.Bool(required=False)
    label_to_extend = fields.Str(required=False, allow_none=True)
    uses_extend_func = fields.Bool(required=False)


class ParamToolsSchema(Schema):
    labels = fields.Dict(
        keys=fields.Str(),
        values=fields.Nested(LabelSchema()),
        required=False,
        missing={},
    )
    additional_members = fields.Dict(
        keys=fields.Str(),
        values=fields.Nested(AdditionalMembersSchema()),
        required=False,
        missing={},
    )
    operators = fields.Nested(OperatorsSchema, required=False)


# A few fields that have not been instantiated yet
CLASS_FIELD_MAP = {
    "str": contrib.fields.Str,
    "int": contrib.fields.Integer,
    "float": contrib.fields.Float,
    "bool": contrib.fields.Boolean,
    "date": contrib.fields.Date,
}


INVALID_NUMBER = {"invalid": "Not a valid number: {input}."}
INVALID_BOOLEAN = {"invalid": "Not a valid boolean: {input}."}
INVALID_DATE = {"invalid": "Not a valid date: {input}."}

# A few fields that have been instantiated
FIELD_MAP = {
    "str": contrib.fields.Str(allow_none=True),
    "int": contrib.fields.Integer(
        allow_none=True, error_messages=INVALID_NUMBER
    ),
    "float": contrib.fields.Float(
        allow_none=True, error_messages=INVALID_NUMBER
    ),
    "bool": contrib.fields.Boolean(
        allow_none=True, error_messages=INVALID_BOOLEAN
    ),
    "date": contrib.fields.Date(allow_none=True, error_messages=INVALID_DATE),
}

VALIDATOR_MAP = {
    "range": contrib.validate.Range,
    "date_range": contrib.validate.DateRange,
    "choice": contrib.validate.OneOf,
}


def get_type(data):
    numeric_types = {
        "int": contrib.fields.Int64(
            allow_none=True, error_messages=INVALID_NUMBER
        ),
        "bool": contrib.fields.Bool_(
            allow_none=True, error_messages=INVALID_BOOLEAN
        ),
        "float": contrib.fields.Float64(
            allow_none=True, error_messages=INVALID_NUMBER
        ),
    }
    types = dict(FIELD_MAP, **numeric_types)
    fieldtype = types[data["type"]]
    dim = data.get("number_dims", 0)
    while dim > 0:
        np_type = getattr(fieldtype, "np_type", object)
        fieldtype = fields.List(fieldtype, allow_none=True)
        fieldtype.np_type = np_type
        dim -= 1
    return fieldtype


def get_param_schema(base_spec, field_map=None):
    """
    Read in data from the initializing schema. This will be used to fill in the
    optional properties on classes derived from the `BaseParamSchema` class.
    This data is also used to build validators for schema for each parameter
    that will be set on the `BaseValidatorSchema` class
    """
    if field_map is not None:
        field_map = dict(FIELD_MAP, **field_map)
    else:
        field_map = FIELD_MAP.copy()
    optional_fields = {}
    for k, v in base_spec["additional_members"].items():
        fieldtype = field_map[v["type"]]
        if v.get("number_dims", 0) > 0:
            d = v["number_dims"]
            while d > 0:
                fieldtype = fields.List(fieldtype)
                d -= 1
        optional_fields[k] = fieldtype

    ParamSchema = type(
        "ParamSchema",
        (BaseParamSchema,),
        {k: v for k, v in optional_fields.items()},
    )
    label_validators = {}
    for name, label in base_spec["labels"].items():
        validators = []
        for vname, kwargs in label["validators"].items():
            validator_class = VALIDATOR_MAP[vname]
            validators.append(validator_class(**kwargs))
        fieldtype = CLASS_FIELD_MAP[label["type"]]
        label_validators[name] = fieldtype(validate=validators)
    return ParamSchema, label_validators<|MERGE_RESOLUTION|>--- conflicted
+++ resolved
@@ -171,19 +171,6 @@
         errors = defaultdict(dict)
         for name, specs in data.items():
             for i, spec in enumerate(specs):
-<<<<<<< HEAD
-                try:
-                    iserrors = self.validate_param(name, spec, data)
-                except MarshmallowValidationError as mve:
-                    errors_exist = True
-                    errors[name][i] = {"value": mve.messages}
-                else:
-                    if iserrors:
-                        errors_exist = True
-                        errors[name][i] = {"value": iserrors}
-        if errors_exist:
-            raise MarshmallowValidationError(dict(errors))
-=======
                 _warnings, _errors = self.validate_param(name, spec, data)
                 if _warnings:
                     warnings[name][i] = {"value": _warnings}
@@ -194,7 +181,6 @@
         if errors:
             ve = MarshmallowValidationError(dict(errors))
             raise ve
->>>>>>> 6ff4fffa
 
     def validate_param(self, param_name, param_spec, raw_data):
         """
@@ -255,7 +241,7 @@
                 )
             )
 
-        return contrib_validate.When(
+        return contrib.validate.When(
             when_dict["is"], when_vos, then_validators, otherwise_validators
         )
 
